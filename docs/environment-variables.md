# Environment Variables

There are some ways you can change the behaviour of `dugite` by providing
environment variables. These are grouped into two categories - when you
install `dugite` into a package, and when you spawn Git using `GitProcess`.

## Installation

If `DUGITE_CACHE_DIR` is specified, this directory is used when installing the
package to cache the platform-specific upstream packages containing the Git
distributable. This is ideal for scenarios like build servers, where assets
should be cached to speed up testing.

If this is not specified, it will fallback to [`os.tmpdir()`](https://nodejs.org/dist/latest-v8.x/docs/api/os.html#os_os_tmpdir)
which is provided by Node.

<<<<<<< HEAD
## Execution
=======
If you are connected to the internet using a proxy, make sure that `HTTP_PROXY`
and `HTTPS_PROXY` are configured correctly. Otherwise the installation will fail
with a connection error. For more information see: [Controlling proxy behaviour using environment variables](https://github.com/request/request#controlling-proxy-behaviour-using-environment-variables)

## Runtime
>>>>>>> 72488b1f

If you have a separate Git distribution you would prefer to use with `dugite`,
you can enable this by setting these two environment variables.

 - `LOCAL_GIT_DIRECTORY` - this represents the root location of Git (i.e. the
    directory containing `bin/git`)
 - `GIT_EXEC_PATH` - this represents where Git's subprograms are located (Git
    can be compiled to use a given path, and some distributors will move these
    programs to a different location)

To simplify this setup, you can use the `find-git-exec` module.

Here's some example code:

```ts
import { dirname } from 'path'
import { default as findGit, Git } from 'find-git-exec'

let git: Git | undefined = undefined

try {
  git = await findGit()
} catch {}

if (git.path && git.execPath) {
  const { path, execPath } = git
  // Set the environment variable to be able to use an external Git.
  process.env.GIT_EXEC_PATH = execPath
  process.env.LOCAL_GIT_DIRECTORY = dirname(dirname(path))
}
```<|MERGE_RESOLUTION|>--- conflicted
+++ resolved
@@ -14,15 +14,11 @@
 If this is not specified, it will fallback to [`os.tmpdir()`](https://nodejs.org/dist/latest-v8.x/docs/api/os.html#os_os_tmpdir)
 which is provided by Node.
 
-<<<<<<< HEAD
-## Execution
-=======
 If you are connected to the internet using a proxy, make sure that `HTTP_PROXY`
 and `HTTPS_PROXY` are configured correctly. Otherwise the installation will fail
 with a connection error. For more information see: [Controlling proxy behaviour using environment variables](https://github.com/request/request#controlling-proxy-behaviour-using-environment-variables)
 
-## Runtime
->>>>>>> 72488b1f
+## Execution
 
 If you have a separate Git distribution you would prefer to use with `dugite`,
 you can enable this by setting these two environment variables.
