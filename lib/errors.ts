--- conflicted
+++ resolved
@@ -189,7 +189,6 @@
   RevertConflicts,
   EmptyRebasePatch,
   NoMatchingRemoteBranch,
-  NoExistingRemoteBranch,
   NothingToCommit,
   NoSubmoduleMapping,
   SubmoduleRepositoryDoesNotExist,
@@ -210,11 +209,7 @@
   OutsideRepository,
   LockFileAlreadyExists,
   NoMergeToAbort,
-  LocalChangesOverwritten,
-  UnresolvedConflicts,
-  GPGFailedToSignData,
-  ConflictModifyDeletedInBranch,
-  // Start of GitHub-specific error codes
+  // GitHub-specific error codes
   PushWithFileSizeExceedingLimit,
   HexBranchNameRejected,
   ForcePushRejected,
@@ -223,107 +218,9 @@
   ProtectedBranchForcePush,
   ProtectedBranchDeleteRejected,
   ProtectedBranchRequiredStatus,
-  PushWithPrivateEmail,
-  // End of GitHub-specific error codes
-  ConfigLockFileAlreadyExists,
-  RemoteAlreadyExists,
-  TagAlreadyExists,
-  MergeWithLocalChanges,
-  RebaseWithLocalChanges,
-  MergeCommitNoMainlineOption
+  PushWithPrivateEmail
 }
 
-<<<<<<< HEAD
-/** A mapping from regexes to the git error they identify. */
-export const GitErrorRegexes: { [regexp: string]: GitError } = {
-  'ERROR: ([\\s\\S]+?)\\n+\\[EPOLICYKEYAGE\\]\\n+fatal: Could not read from remote repository.':
-    GitError.SSHKeyAuditUnverified,
-  "fatal: Authentication failed for 'https://": GitError.HTTPSAuthenticationFailed,
-  'fatal: Authentication failed': GitError.SSHAuthenticationFailed,
-  'fatal: Could not read from remote repository.': GitError.SSHPermissionDenied,
-  'The requested URL returned error: 403': GitError.HTTPSAuthenticationFailed,
-  'fatal: The remote end hung up unexpectedly': GitError.RemoteDisconnection,
-  "fatal: unable to access '(.+)': Failed to connect to (.+): Host is down": GitError.HostDown,
-  "Cloning into '(.+)'...\nfatal: unable to access '(.+)': Could not resolve host: (.+)":
-    GitError.HostDown,
-  'Resolve all conflicts manually, mark them as resolved with': GitError.RebaseConflicts,
-  '(Merge conflict|Automatic merge failed; fix conflicts and then commit the result)':
-    GitError.MergeConflicts,
-  "fatal: repository '(.+)' not found": GitError.HTTPSRepositoryNotFound,
-  'ERROR: Repository not found': GitError.SSHRepositoryNotFound,
-  "\\((non-fast-forward|fetch first)\\)\nerror: failed to push some refs to '.*'":
-    GitError.PushNotFastForward,
-  "error: unable to delete '(.+)': remote ref does not exist": GitError.BranchDeletionFailed,
-  '\\[remote rejected\\] (.+) \\(deletion of the current branch prohibited\\)':
-    GitError.DefaultBranchDeletionFailed,
-  "error: could not revert .*\nhint: after resolving the conflicts, mark the corrected paths\nhint: with 'git add <paths>' or 'git rm <paths>'\nhint: and commit the result with 'git commit'":
-    GitError.RevertConflicts,
-  "Applying: .*\nNo changes - did you forget to use 'git add'\\?\nIf there is nothing left to stage, chances are that something else\n.*":
-    GitError.EmptyRebasePatch,
-  'There are no candidates for (rebasing|merging) among the refs that you just fetched.\nGenerally this means that you provided a wildcard refspec which had no\nmatches on the remote end.':
-    GitError.NoMatchingRemoteBranch,
-  "Your configuration specifies to merge with the ref '(.+)'\nfrom the remote, but no such ref was fetched.":
-    GitError.NoExistingRemoteBranch,
-  'nothing to commit': GitError.NothingToCommit,
-  "No submodule mapping found in .gitmodules for path '(.+)'": GitError.NoSubmoduleMapping,
-  "fatal: repository '(.+)' does not exist\nfatal: clone of '.+' into submodule path '(.+)' failed":
-    GitError.SubmoduleRepositoryDoesNotExist,
-  "Fetched in submodule path '(.+)', but it did not contain (.+). Direct fetching of that commit failed.":
-    GitError.InvalidSubmoduleSHA,
-  "fatal: could not create work tree dir '(.+)'.*: Permission denied":
-    GitError.LocalPermissionDenied,
-  'merge: (.+) - not something we can merge': GitError.InvalidMerge,
-  'invalid upstream (.+)': GitError.InvalidRebase,
-  'fatal: Non-fast-forward commit does not make sense into an empty head':
-    GitError.NonFastForwardMergeIntoEmptyHead,
-  'error: (.+): (patch does not apply|already exists in working directory)':
-    GitError.PatchDoesNotApply,
-  "fatal: A branch named '(.+)' already exists.": GitError.BranchAlreadyExists,
-  "fatal: bad revision '(.*)'": GitError.BadRevision,
-  'fatal: [Nn]ot a git repository \\(or any of the parent directories\\): (.*)':
-    GitError.NotAGitRepository,
-  'fatal: refusing to merge unrelated histories': GitError.CannotMergeUnrelatedHistories,
-  'The .+ attribute should be .+ but is .+': GitError.LFSAttributeDoesNotMatch,
-  'fatal: Branch rename failed': GitError.BranchRenameFailed,
-  "fatal: path '(.+)' does not exist .+": GitError.PathDoesNotExist,
-  "fatal: invalid object name '(.+)'.": GitError.InvalidObjectName,
-  "fatal: .+: '(.+)' is outside repository": GitError.OutsideRepository,
-  'Another git process seems to be running in this repository, e.g.':
-    GitError.LockFileAlreadyExists,
-  'fatal: There is no merge to abort': GitError.NoMergeToAbort,
-  'error: (?:Your local changes to the following|The following untracked working tree) files would be overwritten by checkout:':
-    GitError.LocalChangesOverwritten,
-  'You must edit all merge conflicts and then\nmark them as resolved using git add|fatal: Exiting because of an unresolved conflict':
-    GitError.UnresolvedConflicts,
-  'error: gpg failed to sign the data': GitError.GPGFailedToSignData,
-  'CONFLICT \\(modify/delete\\): (.+) deleted in (.+) and modified in (.+)':
-    GitError.ConflictModifyDeletedInBranch,
-  // GitHub-specific errors
-  'error: GH001: ': GitError.PushWithFileSizeExceedingLimit,
-  'error: GH002: ': GitError.HexBranchNameRejected,
-  'error: GH003: Sorry, force-pushing to (.+) is not allowed.': GitError.ForcePushRejected,
-  'error: GH005: Sorry, refs longer than (.+) bytes are not allowed': GitError.InvalidRefLength,
-  'error: GH006: Protected branch update failed for (.+)\nremote: error: At least one approved review is required':
-    GitError.ProtectedBranchRequiresReview,
-  'error: GH006: Protected branch update failed for (.+)\nremote: error: Cannot force-push to a protected branch':
-    GitError.ProtectedBranchForcePush,
-  'error: GH006: Protected branch update failed for (.+)\nremote: error: Cannot delete a protected branch':
-    GitError.ProtectedBranchDeleteRejected,
-  'error: GH006: Protected branch update failed for (.+).\nremote: error: Required status check "(.+)" is expected':
-    GitError.ProtectedBranchRequiredStatus,
-  'error: GH007: Your push would publish a private email address.': GitError.PushWithPrivateEmail,
-  'error: could not lock config file (.+): File exists': GitError.ConfigLockFileAlreadyExists,
-  'error: remote (.+) already exists.': GitError.RemoteAlreadyExists,
-  "fatal: tag '(.+)' already exists": GitError.TagAlreadyExists,
-  'error: Your local changes to the following files would be overwritten by merge:\n':
-    GitError.MergeWithLocalChanges,
-  'error: cannot (pull with rebase|rebase): You have unstaged changes\\.\n\\s*error: [Pp]lease commit or stash them\\.':
-    GitError.RebaseWithLocalChanges,
-  'error: commit (.+) is a merge but no -m option was given': GitError.MergeCommitNoMainlineOption
-}
-
-=======
->>>>>>> 4913aad5
 /**
  * Support function to migrate a stored numeric error codes raised by dugite v2
  * to their string representation.
