import * as path from 'path'

function resolveEmbeddedGitDir(): string {
  if (
    process.platform === 'darwin' ||
    process.platform === 'linux' ||
    process.platform === 'android' ||
    process.platform === 'win32'
  ) {
    const s = path.sep
    return path
      .resolve(__dirname, '..', '..', 'git')
      .replace(/[\\\/]app.asar[\\\/]/, `${s}app.asar.unpacked${s}`)
  }
  throw new Error('Git not supported on platform: ' + process.platform)
}

/**
 *  Find the path to the embedded Git environment.
 *
 *  If a custom Git directory path is defined as the `LOCAL_GIT_DIRECTORY` environment variable, then
 *  returns with it after resolving it as a path.
 */
function resolveGitDir(): string {
  if (process.env.LOCAL_GIT_DIRECTORY) {
    return path.resolve(process.env.LOCAL_GIT_DIRECTORY)
  } else {
    return resolveEmbeddedGitDir()
  }
}

/**
 *  Find the path to the embedded Git binary.
 */
function resolveGitBinary(): string {
  const gitDir = resolveGitDir()
  if (process.platform === 'win32') {
    return path.join(gitDir, 'cmd', 'git.exe')
  } else {
    return path.join(gitDir, 'bin', 'git')
  }
}

/**
 * Find the path to the embedded git exec path.
 *
 * If a custom git exec path is given as the `GIT_EXEC_PATH` environment variable,
 * then it returns with it after resolving it as a path.
 */
function resolveGitExecPath(): string {
  if (process.env.GIT_EXEC_PATH) {
    return path.resolve(process.env.GIT_EXEC_PATH)
  }
  const gitDir = resolveGitDir()
<<<<<<< HEAD
  if (process.platform === 'win32') {
    return path.join(gitDir, 'mingw64', 'libexec', 'git-core')
  } else {
    return path.join(gitDir, 'libexec', 'git-core')
=======
  if (
    process.platform === 'darwin' ||
    process.platform === 'linux' ||
    process.platform === 'android'
  ) {
    return path.join(gitDir, 'libexec', 'git-core')
  } else if (process.platform === 'win32') {
    if (process.arch === 'x64') {
      return path.join(gitDir, 'mingw64', 'libexec', 'git-core')
    }

    return path.join(gitDir, 'mingw32', 'libexec', 'git-core')
>>>>>>> 503743fe
  }
}

/**
 * Setup the process environment before invoking Git.
 *
 * This method resolves the Git executable and creates the array of key-value
 * pairs which should be used as environment variables.
 *
 * @param additional options to include with the process
 */
export function setupEnvironment(
  environmentVariables: Object
): { env: Object; gitLocation: string } {
  const gitLocation = resolveGitBinary()

  let envPath: string = process.env.PATH || ''
  const gitDir = resolveGitDir()

  if (process.platform === 'win32') {
    if (process.arch === 'x64') {
      envPath = `${gitDir}\\mingw64\\bin;${gitDir}\\mingw64\\usr\\bin;${envPath}`
    } else {
      envPath = `${gitDir}\\mingw32\\bin;${gitDir}\\mingw32\\usr\\bin;${envPath}`
    }
  }

  const env = Object.assign(
    {},
    process.env,
    {
      GIT_EXEC_PATH: resolveGitExecPath(),
      PATH: envPath
    },
    environmentVariables
  )

  if (process.platform === 'win32') {
    // while reading the environment variable is case-insensitive
    // you can create a hash with multiple values, which means the
    // wrong value might be used when spawning the child process
    //
    // this ensures we only ever supply one value for PATH
    if (env.Path) {
      delete env.Path
    }
  }

  if (process.platform === 'darwin' || process.platform === 'linux') {
    // templates are used to populate your .git folder
    // when a repository is initialized locally
    const templateDir = `${gitDir}/share/git-core/templates`
    env.GIT_TEMPLATE_DIR = templateDir
  }

  if (process.platform === 'linux') {
    // when building Git for Linux and then running it from
    // an arbitrary location, you should set PREFIX for the
    // process to ensure that it knows how to resolve things
    env.PREFIX = gitDir

    if (!env.GIT_SSL_CAINFO && !env.LOCAL_GIT_DIRECTORY) {
      // use the SSL certificate bundle included in the distribution only
      // when using embedded Git and not providing your own bundle
      const distDir = resolveEmbeddedGitDir()
      const sslCABundle = `${distDir}/ssl/cacert.pem`
      env.GIT_SSL_CAINFO = sslCABundle
    }
  }

  return { env, gitLocation }
}<|MERGE_RESOLUTION|>--- conflicted
+++ resolved
@@ -52,25 +52,14 @@
     return path.resolve(process.env.GIT_EXEC_PATH)
   }
   const gitDir = resolveGitDir()
-<<<<<<< HEAD
   if (process.platform === 'win32') {
-    return path.join(gitDir, 'mingw64', 'libexec', 'git-core')
-  } else {
-    return path.join(gitDir, 'libexec', 'git-core')
-=======
-  if (
-    process.platform === 'darwin' ||
-    process.platform === 'linux' ||
-    process.platform === 'android'
-  ) {
-    return path.join(gitDir, 'libexec', 'git-core')
-  } else if (process.platform === 'win32') {
     if (process.arch === 'x64') {
       return path.join(gitDir, 'mingw64', 'libexec', 'git-core')
     }
 
     return path.join(gitDir, 'mingw32', 'libexec', 'git-core')
->>>>>>> 503743fe
+  } else {
+    return path.join(gitDir, 'libexec', 'git-core')
   }
 }
 
