import * as path from 'path'
import { execFile, ChildProcess, ExecOptionsWithStringEncoding } from 'child_process'
<<<<<<< HEAD
import { GitError, GitErrorRegexes, GitNotFoundExitCode } from './errors'
=======

export enum GitErrorCode {
  NotFound = 128
}

/** The result of shelling out to git. */
export interface IResult {
  /** The standard output from git. */
  readonly stdout: string

  /** The standard error output from git. */
  readonly stderr: string

  /** The exit code of the git process. */
  readonly exitCode: number
}

/**
 * Encapsulate the error from Git for callers to handle
 */
export class GitError extends Error {
  /**
   * The error code returned from the Git process
   */
  public readonly errorCode: GitErrorCode

  /**
   * The error text returned from the Git process
   */
  public readonly errorOutput: string

  public constructor(errorCode: number, errorOutput: string) {
    super()

    this.errorCode = errorCode
    this.errorOutput = errorOutput
  }
}
>>>>>>> 17019a12

export class GitProcess {
  /**
   *  Find the path to the embedded Git environment
   */
  private static resolveGitDir(): string {
    if (process.env.TEST) {
      return path.join(__dirname, '..', 'git')
    } else {
      return path.join(__dirname, '..', '..', 'git')
    }
  }

  /**
   *  Find the path to the embedded Git binary
   */
  private static resolveGitBinary(): string {
    const gitDir = GitProcess.resolveGitDir()
    if (process.platform === 'darwin') {
      return path.join(gitDir, 'bin', 'git')
    } else if (process.platform === 'win32') {
      return path.join(gitDir, 'cmd', 'git.exe')
    }

    throw new Error('Git not supported on platform: ' + process.platform)
  }

  /** Find the path to the embedded git exec path. */
  private static resolveGitExecPath(): string {
    const gitDir = GitProcess.resolveGitDir()
    if (process.platform === 'darwin') {
      return path.join(gitDir, 'libexec', 'git-core')
    } else if (process.platform === 'win32') {
      return path.join(gitDir, 'mingw64', 'libexec', 'git-core')
    }

    throw new Error('Git not supported on platform: ' + process.platform)
  }

  /**
   * Execute a command using the embedded Git environment
   *
   * The returned promise will only reject when git cannot be found. See the
   * result's `stderr` and `exitCode` for any potential error information.
   */
  public static exec(args: string[], path: string, customEnv?: Object, processCb?: (process: ChildProcess) => void): Promise<void> {
    return GitProcess.execWithOutput(args, path, customEnv, processCb)
  }

  /**
   * Execute a command and read the output using the embedded Git environment.
   *
   * The returned promise will only reject when git cannot be found. See the
   * result's `stderr` and `exitCode` for any potential error information.
   */
  public static execWithOutput(args: string[], path: string, customEnv?: Object, processCb?: (process: ChildProcess) => void): Promise<IResult> {
    return new Promise<IResult>(function(resolve, reject) {
      const gitLocation = GitProcess.resolveGitBinary()

      let startTime: number | null = null
      if (typeof performance !== "undefined") {
        startTime = performance.now()
      }

      let envPath: string = process.env.PATH || ''

      if (process.platform === 'win32') {
        const gitDir = GitProcess.resolveGitDir()
        envPath = `${gitDir}\\mingw64\\bin;${envPath}`
      }

      const env = Object.assign({}, process.env, {
        GIT_EXEC_PATH: GitProcess.resolveGitExecPath(),
        PATH: envPath,
      }, customEnv)

      if (process.platform === 'win32') {
        // while reading the environment variable is case-insensitive
        // you can create a hash with multiple values, which means the
        // wrong value might be used when spawning the child process
        //
        // this ensures we only ever supply one value for PATH
        if (env.Path) {
          delete env.Path
        }
      }

      // Explicitly annotate opts since typescript is unable to infer the correct
      // signature for execFile when options is passed as an opaque hash. The type
      // definition for execFile currently infers based on the encoding parameter
      // which could change between declaration time and being passed to execFile.
      // See https://git.io/vixyQ
      const opts: ExecOptionsWithStringEncoding = {
        cwd: path,
        encoding: 'utf8',
        maxBuffer: 10 * 1024 * 1024,
        env
      }

      const spawnedProcess = execFile(gitLocation, args, opts, function(err, stdout, stderr) {
        const code = err ? (err as any).code : 0
        if (code === GitErrorCode.NotFound) {
          reject(new GitError(GitErrorCode.NotFound, stderr))
        } else {
          if (console.debug && startTime) {
            const rawTime = performance.now() - startTime

            let timing = ''
            if (rawTime > 50) {
              const time = (rawTime / 1000).toFixed(3)
              timing = ` (took ${time}s)`
            }

            console.debug(`executing: git ${args.join(' ')}${timing}`)
          }

<<<<<<< HEAD
          resolve(output)
          return
        }

        const code = (err as any).code
        if (code === GitNotFoundExitCode) {
          reject(new Error('Git could not be found. This is most likely a problem in git-kitchen-sink itself.'))
          return
=======
          resolve({ stdout, stderr, exitCode: code })
>>>>>>> 17019a12
        }
      })

      if (processCb) {
        processCb(spawnedProcess)
      }
    })
  }

  /** Try to parse an error type from stderr. */
  public static parseError(stderr: string): GitError | null {
    for (const regex in GitErrorRegexes) {
      if (stderr.match(regex)) {
        const error: GitError = (GitErrorRegexes as any)[regex]
        return error
      }
    }

    return null
  }
}<|MERGE_RESOLUTION|>--- conflicted
+++ resolved
@@ -1,12 +1,6 @@
 import * as path from 'path'
 import { execFile, ChildProcess, ExecOptionsWithStringEncoding } from 'child_process'
-<<<<<<< HEAD
 import { GitError, GitErrorRegexes, GitNotFoundExitCode } from './errors'
-=======
-
-export enum GitErrorCode {
-  NotFound = 128
-}
 
 /** The result of shelling out to git. */
 export interface IResult {
@@ -19,29 +13,6 @@
   /** The exit code of the git process. */
   readonly exitCode: number
 }
-
-/**
- * Encapsulate the error from Git for callers to handle
- */
-export class GitError extends Error {
-  /**
-   * The error code returned from the Git process
-   */
-  public readonly errorCode: GitErrorCode
-
-  /**
-   * The error text returned from the Git process
-   */
-  public readonly errorOutput: string
-
-  public constructor(errorCode: number, errorOutput: string) {
-    super()
-
-    this.errorCode = errorCode
-    this.errorOutput = errorOutput
-  }
-}
->>>>>>> 17019a12
 
 export class GitProcess {
   /**
@@ -143,34 +114,24 @@
 
       const spawnedProcess = execFile(gitLocation, args, opts, function(err, stdout, stderr) {
         const code = err ? (err as any).code : 0
-        if (code === GitErrorCode.NotFound) {
-          reject(new GitError(GitErrorCode.NotFound, stderr))
-        } else {
-          if (console.debug && startTime) {
-            const rawTime = performance.now() - startTime
-
-            let timing = ''
-            if (rawTime > 50) {
-              const time = (rawTime / 1000).toFixed(3)
-              timing = ` (took ${time}s)`
-            }
-
-            console.debug(`executing: git ${args.join(' ')}${timing}`)
-          }
-
-<<<<<<< HEAD
-          resolve(output)
+        if (code === GitNotFoundExitCode) {
+          reject(new Error('Git could not be found. This is most likely a problem in git-kitchen-sink itself.'))
           return
         }
 
-        const code = (err as any).code
-        if (code === GitNotFoundExitCode) {
-          reject(new Error('Git could not be found. This is most likely a problem in git-kitchen-sink itself.'))
-          return
-=======
-          resolve({ stdout, stderr, exitCode: code })
->>>>>>> 17019a12
+        if (console.debug && startTime) {
+          const rawTime = performance.now() - startTime
+
+          let timing = ''
+          if (rawTime > 50) {
+            const time = (rawTime / 1000).toFixed(3)
+            timing = ` (took ${time}s)`
+          }
+
+          console.debug(`executing: git ${args.join(' ')}${timing}`)
         }
+
+        resolve({ stdout, stderr, exitCode: code })
       })
 
       if (processCb) {
