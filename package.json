--- conflicted
+++ resolved
@@ -13,14 +13,10 @@
     "pack-linux": "npm run build && node ./build/script/package.js linux",
     "pack": "npm run pack-win && npm run pack-mac && npm run pack-linux",
     "prepublish": "npm run build && npm run test",
-<<<<<<< HEAD
     "postpublish": "git push && git push --tags",
-    "test": "cross-env TEST=1 mocha --require ts-node/register test/*.ts",
-=======
     "test": "npm run test:fast && npm run test:slow",
     "test:fast": "cross-env TEST=1 mocha --require ts-node/register test/fast/*.ts test/auth/*.ts",
     "test:slow": "cross-env TEST=1 mocha -t 10000ms --require ts-node/register test/slow/*.ts test/auth/*.ts",
->>>>>>> 48ef19c9
     "postinstall": "node ./script/download-git.js"
   },
   "engines": {
