{
  "name": "dugite",
<<<<<<< HEAD
  "version": "1.87.1",
=======
  "version": "1.88.0-beta.0",
>>>>>>> d94199d3
  "description": "Elegant bindings for Git",
  "main": "./build/lib/index.js",
  "typings": "./build/lib/index.d.ts",
  "scripts": {
    "clean": "rimraf build",
    "build": "npm run clean && tsc -p ./tsconfig.json && tsc -p ./examples/tsconfig.json",
    "prepack": "npm run build && npm run test",
    "postpublish": "git push --follow-tags",
    "test": "npm run test:fast && npm run test:slow && npm run test:external",
    "test:fast": "cross-env LOCAL_GIT_DIRECTORY=./git/ jest --runInBand --silent --config ./jest.fast.config.js",
    "test:slow": "cross-env LOCAL_GIT_DIRECTORY=./git/ jest --runInBand --silent --config ./jest.slow.config.js",
    "test:external": "jest --runInBand --silent --config ./jest.external.config.js",
    "postinstall": "node ./script/download-git.js",
    "prettify": "prettier \"{examples,lib,script,test}/**/*.ts\" --write",
    "is-it-pretty": "prettier --check \"{examples,lib,script,test}/**/*.ts\"",
    "update-embedded-git": "node ./script/update-embedded-git.js"
  },
  "engines": {
    "node": ">= 6",
    "npm": ">= 3"
  },
  "repository": {
    "type": "git",
    "url": "git+https://github.com/desktop/dugite.git"
  },
  "author": "GitHub and contributors",
  "license": "MIT",
  "bugs": {
    "url": "https://github.com/desktop/dugite/issues"
  },
  "homepage": "https://github.com/desktop/dugite#readme",
  "dependencies": {
    "checksum": "^0.1.1",
    "got": "^9.6.0",
    "mkdirp": "^0.5.1",
    "progress": "^2.0.3",
    "rimraf": "^2.5.4",
    "tar": "^4.4.7"
  },
  "devDependencies": {
    "@types/checksum": "^0.1.30",
    "@types/got": "^9.6.0",
    "@types/jest": "^24.0.0",
    "@types/mkdirp": "^0.5.2",
    "@types/node": "^11.9.0",
    "@types/progress": "^2.0.1",
    "@types/rimraf": "2.0.2",
    "byline": "^5.0.0",
    "cross-env": "^5.2.0",
    "find-git-exec": "0.0.1-alpha.2",
    "jest": "^24.1.0",
    "prettier": "^1.15.2",
    "temp": "^0.9.0",
    "ts-jest": "^24.0.0",
    "typescript": "^3.1.6"
  }
}<|MERGE_RESOLUTION|>--- conflicted
+++ resolved
@@ -1,10 +1,6 @@
 {
   "name": "dugite",
-<<<<<<< HEAD
-  "version": "1.87.1",
-=======
   "version": "1.88.0-beta.0",
->>>>>>> d94199d3
   "description": "Elegant bindings for Git",
   "main": "./build/lib/index.js",
   "typings": "./build/lib/index.d.ts",
