--- conflicted
+++ resolved
@@ -1,10 +1,6 @@
 {
   "name": "dugite",
-<<<<<<< HEAD
-  "version": "1.87.2",
-=======
   "version": "1.88.0-beta.0",
->>>>>>> ffda1c3b
   "description": "Elegant bindings for Git",
   "main": "./build/lib/index.js",
   "typings": "./build/lib/index.d.ts",
