--- conflicted
+++ resolved
@@ -1,17 +1,8 @@
 import { GitProcess, IGitResult } from '../lib'
 
 // NOTE: bump these versions to the latest stable releases
-<<<<<<< HEAD
-// We're currently using 2.19. instead of 2.19.3 because we're
-// shipping 2.19.3 on macOS/Linux and 2.19.2.windows.4 on Windows.
-// This is a temporary state and we should revert to specifying the
-// patch on the next git version bump.
-export const gitVersion = '2.19.'
-export const gitLfsVersion = '2.6.0'
-=======
 export const gitVersion = '2.21.0'
 export const gitLfsVersion = '2.6.1'
->>>>>>> bb43cbdc
 
 const temp = require('temp').track()
 
